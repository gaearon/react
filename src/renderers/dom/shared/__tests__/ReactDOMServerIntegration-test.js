--- conflicted
+++ resolved
@@ -174,8 +174,6 @@
   );
 }
 
-<<<<<<< HEAD
-=======
 // renders serverElement to a string, sticks it into a DOM element, and then
 // tries to render clientElement on top of it. shouldMatch is a boolean
 // telling whether we should expect the markup to match or not.
@@ -201,7 +199,6 @@
   return testMarkupMatch(serverElement, clientElement, false);
 }
 
->>>>>>> c51411c8
 // When there is a test that renders on server and then on client and expects a logged
 // error, you want to see the error show up both on server and client. Unfortunately,
 // React refuses to issue the same error twice to avoid clogging up the console.
@@ -1024,8 +1021,6 @@
       itThrowsWhenRendering('string', render => render('foo'));
     });
   });
-<<<<<<< HEAD
-=======
 
   describe('context', function() {
     let PurpleContext, RedContext;
@@ -1470,5 +1465,4 @@
         <div dangerouslySetInnerHTML={{__html: "<span id='child2'/>"}} />,
       ));
   });
->>>>>>> c51411c8
 });