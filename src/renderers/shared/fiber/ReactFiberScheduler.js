--- conflicted
+++ resolved
@@ -375,16 +375,13 @@
 
   function commitAllLifeCycles() {
     while (nextEffect !== null) {
-<<<<<<< HEAD
       if (__DEV__) {
         recordEffect();
       }
 
       const current = nextEffect.alternate;
-=======
       const effectTag = nextEffect.effectTag;
 
->>>>>>> d87c4d5e
       // Use Task priority for lifecycle updates
       if (effectTag & (Update | Callback)) {
         const current = nextEffect.alternate;
