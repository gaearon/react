--- conflicted
+++ resolved
@@ -95,8 +95,6 @@
 * throws when rendering an undefined component with client render on top of bad server markup
 * throws when rendering a number component with clean client render
 * throws when rendering a number component with client render on top of bad server markup
-<<<<<<< HEAD
-=======
 * renders class child with context with client render on top of bad server markup
 * renders stateless child with context with client render on top of bad server markup
 * renders class child without context with client render on top of bad server markup
@@ -126,7 +124,6 @@
 * can distinguish an empty component from a dom node
 * can distinguish an empty component from an empty text component
 * should error reconnecting a div with different dangerouslySetInnerHTML
->>>>>>> c51411c8
 
 src/renderers/dom/shared/__tests__/ReactMount-test.js
 * should warn if mounting into dirty rendered markup
