eslint-rules/__tests__/no-primitive-constructors-test.js
* !!obj
* '' + obj
* +string
* Boolean(obj)
* String(obj)
* Number(string)

eslint-rules/__tests__/warning-and-invariant-args-test.js
* warning(true, 'hello, world');
* warning(true, 'expected %s, got %s', 42, 24);
* invariant(true, 'hello, world');
* invariant(true, 'expected %s, got %s', 42, 24);
* warning('hello, world');
* warning(true, null);
* var g = 5; invariant(true, g);
* warning(true, 'expected %s, got %s');
* warning(true, 'foo is a bar under foobar', 'junk argument');
* invariant(true, 'error!');
* warning(true, 'error!');
* warning(true, '%s %s, %s %s: %s (%s)', 1, 2, 3, 4, 5, 6);

scripts/error-codes/__tests__/dev-expression-with-codes-test.js
* should replace __DEV__ in if
* should replace warning calls
* should add `reactProdInvariant` when it finds `require('invariant')`
* should replace simple invariant calls
* should only add `reactProdInvariant` once
* should support invariant calls with args
* should support invariant calls with a concatenated template string and args
* should warn in non-test envs if the error message cannot be found
* should not warn in test env if the error message cannot be found

scripts/error-codes/__tests__/evalToString-test.js
* should support StringLiteral
* should support string concat (`+`)
* should throw when it finds other types

scripts/error-codes/__tests__/invertObject-test.js
* should return an empty object for an empty input
* should invert key-values
* should take the last value when there're duplications in vals
* should preserve the original order

src/isomorphic/__tests__/React-test.js
* should log a deprecation warning once when using React.createMixin

src/isomorphic/children/__tests__/ReactChildren-test.js
* should support identity for simple
* should treat single arrayless child as being in array
* should treat single child in array as expected
* should be called for each child
* should traverse children of different kinds
* should be called for each child in nested structure
* should retain key across two mappings
* should be called for each child in an iterable without keys
* should be called for each child in an iterable with keys
* should not enumerate enumerable numbers (#4776)
* should allow extension of native prototypes
* should pass key to returned component
* should invoke callback with the right context
* should be called for each child
* should be called for each child in nested structure
* should retain key across two mappings
* should not throw if key provided is a dupe with array key
* should use the same key for a cloned element
* should use the same key for a cloned element with key
* should return 0 for null children
* should return 0 for undefined children
* should return 1 for single child
* should count the number of children in flat structure
* should count the number of children in nested structure
* should flatten children to an array
* should throw on object
* should throw on regex

src/isomorphic/children/__tests__/onlyChild-test.js
* should fail when passed two children
* should fail when passed nully values
* should fail when key/value objects
* should not fail when passed interpolated single child
* should return the only child

src/isomorphic/classic/__tests__/ReactContextValidator-test.js
* should filter out context not in contextTypes
* should pass next context to lifecycles
* should check context types
* should check child context types
* should warn (but not error) if getChildContext method is missing
* should pass parent context if getChildContext method is missing

src/isomorphic/classic/class/__tests__/ReactBind-test.js
* Holds reference to instance
* works with mixins
* warns if you try to bind to this
* does not warn if you pass an auto-bound method to setState

src/isomorphic/classic/class/__tests__/ReactBindOptout-test.js
* should work with manual binding
* should not hold reference to instance
* works with mixins that have not opted out of autobinding
* works with mixins that have opted out of autobinding
* does not warn if you try to bind to this
* does not warn if you pass an manually bound method to setState

src/isomorphic/classic/class/__tests__/ReactClass-test.js
* should throw when `render` is not specified
* should copy `displayName` onto the Constructor
* should copy prop types onto the Constructor
* should warn on invalid prop types
* should warn on invalid context types
* should throw on invalid child context types
* should warn when mispelling shouldComponentUpdate
* should warn when mispelling componentWillReceiveProps
* should throw if a reserved property is in statics
* should support statics
* should work with object getInitialState() return values
* renders based on context getInitialState
* should throw with non-object getInitialState() return values
* should work with a null getInitialState() return value
* should throw when using legacy factories

src/isomorphic/classic/class/__tests__/ReactClassMixin-test.js
* should support merging propTypes and statics
* should support chaining delegate functions
* should chain functions regardless of spec property order
* should validate prop types via mixins
* should override mixin prop types with class prop types
* should support mixins with getInitialState()
* should throw with conflicting getInitialState() methods
* should not mutate objects returned by getInitialState()
* should support statics in mixins
* should throw if mixins override each others' statics
* should throw if mixins override functions in statics
* should warn if the mixin is undefined
* should warn if the mixin is null
* should warn if an undefined mixin is included in another mixin
* should warn if a null mixin is included in another mixin
* should throw if the mixin is a React component
* should throw if the mixin is a React component class
* should have bound the mixin methods to the component
* should include the mixin keys in even if their values are falsy
* should work with a null getInitialState return value and a mixin

src/isomorphic/classic/element/__tests__/ReactElement-test.js
* uses the fallback value when in an environment without Symbol
* returns a complete element according to spec
* should warn when `key` is being accessed on createClass element
* should warn when `key` is being accessed on ES class element
* should warn when `key` is being accessed on a host element
* should warn when `ref` is being accessed
* allows a string to be passed as the type
* returns an immutable element
* does not reuse the original config object
* does not fail if config has no prototype
* extracts key and ref from the config
* extracts null key and ref
* ignores undefined key and ref
* ignores key and ref warning getters
* coerces the key to a string
* preserves the owner on the element
* merges an additional argument onto the children prop
* does not override children if no rest args are provided
* overrides children if null is provided as an argument
* merges rest arguments onto the children prop in an array
* allows static methods to be called using the type property
* identifies valid elements
* allows the use of PropTypes validators in statics
* is indistinguishable from a plain object
* should use default prop value when removing a prop
* should normalize props with default values
* throws when changing a prop (in dev) after element creation
* throws when adding a prop (in dev) after element creation
* does not warn for NaN props
* identifies elements, but not JSON, if Symbols are supported
* should scry children but cannot
* does not maintain refs
* can capture Child instantiation calls
* can properly scry children
* does not maintain refs
* can capture Child instantiation calls
* should scry children but cannot
* does not maintain refs
* can capture Child instantiation calls

src/isomorphic/classic/element/__tests__/ReactElementClone-test.js
* should clone a DOM component with new props
* should clone a composite component with new props
* does not fail if config has no prototype
* should keep the original ref if it is not overridden
* should transfer the key property
* should transfer children
* should shallow clone children
* should accept children as rest arguments
* should override children if undefined is provided as an argument
* should support keys and refs
* should steal the ref if a new ref is specified
* should overwrite props
* should normalize props with default values
* warns for keys for arrays of elements in rest args
* does not warns for arrays of elements with keys
* does not warn when the element is directly in rest args
* does not warn when the array contains a non-element
* should check declared prop types after clone
* should ignore key and ref warning getters
* should ignore undefined key and ref
* should extract null key and ref

src/isomorphic/classic/element/__tests__/ReactElementValidator-test.js
* warns for keys for arrays of elements in rest args
* warns for keys for arrays of elements with owner info
* warns for keys for arrays with no owner or parent info
* warns for keys for arrays of elements with no owner info
* warns for keys with component stack info
* does not warn for keys when passing children down
* warns for keys for iterables of elements in rest args
* does not warns for arrays of elements with keys
* does not warns for iterable elements with keys
* does not warn when the element is directly in rest args
* does not warn when the array contains a non-element
* should give context for PropType errors in nested components.
* gives a helpful error when passing invalid types
* includes the owner name when passing null, undefined, boolean, or number
* should check default prop values
* should not check the default for explicit null
* should check declared prop types
* should warn if a PropType creator is used as a PropType
* should warn when accessing .type on an element factory
* does not warn when using DOM node as children
* should not enumerate enumerable numbers (#4776)
* does not blow up with inlined children
* does not blow up on key warning with undefined type

src/isomorphic/classic/types/__tests__/ReactPropTypes-test.js
* does not return a value from a validator
* does not throw if validator throws
* should warn for invalid strings
* should fail date and regexp correctly
* should not warn for valid values
* should be implicitly optional and not warn without values
* should warn for missing required values
* should warn if called manually in development
* should should accept any value
* should be implicitly optional and not warn without values
* should warn for missing required values
* should warn if called manually in development
* should fail for invalid argument
* should support the arrayOf propTypes
* should support arrayOf with complex types
* should warn with invalid items in the array
* should warn with invalid complex types
* should warn when passed something other than an array
* should not warn when passing an empty array
* should be implicitly optional and not warn without values
* should warn for missing required values
* should warn if called manually in development
* should support components
* should not support multiple components or scalar values
* should be able to define a single child as label
* should warn when passing no label and isRequired is set
* should be implicitly optional and not warn without values
* should warn for missing required values
* should warn if called manually in development
* should warn for invalid instances
* should not warn for valid values
* should be implicitly optional and not warn without values
* should warn for missing required values
* should warn if called manually in development
* should warn for invalid values
* should not warn for valid values
* should not warn for iterables
* should not warn for entry iterables
* should not warn for null/undefined if not required
* should warn for missing required values
* should accept empty array for required props
* should warn if called manually in development
* should fail for invalid argument
* should support the objectOf propTypes
* should support objectOf with complex types
* should warn with invalid items in the object
* should warn with invalid complex types
* should warn when passed something other than an object
* should not warn when passing an empty object
* should be implicitly optional and not warn without values
* should warn for missing required values
* should warn if called manually in development
* should warn but not error for invalid argument
* should warn for invalid values
* should not warn for valid values
* should be implicitly optional and not warn without values
* should warn for missing required values
* should warn if called manually in development
* should warn but not error for invalid argument
* should warn if none of the types are valid
* should not warn if one of the types are valid
* should be implicitly optional and not warn without values
* should warn for missing required values
* should warn if called manually in development
* should warn for non objects
* should not warn for empty values
* should not warn for an empty object
* should not warn for non specified types
* should not warn for valid types
* should warn for required valid types
* should warn for the first required type
* should warn for invalid key types
* should be implicitly optional and not warn without values
* should warn for missing required values
* should warn if called manually in development
* should warn for non-symbol
* should not warn for a polyfilled Symbol
* should have been called with the right params
* should have been called even if the prop is not present
* should have received the validator's return value
* should not warn if the validator returned null

src/isomorphic/classic/types/__tests__/ReactPropTypesProduction-test.js
* should be a no-op
* should be a no-op
* should be a no-op
* should be a no-op
* should be a no-op
* should be a no-op
* should be a no-op
* should be a no-op
* should be a no-op
* should be a no-op
* should not have been called

src/isomorphic/modern/class/__tests__/ReactClassEquivalence-test.js
* tests the same thing for es6 classes and CoffeeScript
* tests the same thing for es6 classes and TypeScript

src/isomorphic/modern/class/__tests__/ReactCoffeeScriptClass-test.coffee
* preserves the name of the class for use in error messages
* throws if no render function is defined
* renders a simple stateless component with prop
* renders based on state using initial values in this.props
* renders based on state using props in the constructor
* renders based on context in the constructor
* renders only once when setting state in componentWillMount
* should throw with non-object in the initial state property
* should render with null in the initial state property
* setState through an event handler
* should not implicitly bind event handlers
* renders using forceUpdate even when there is no state
* will call all the normal life cycle methods
* warns when classic properties are defined on the instance, but does not invoke them.
* does not warn about getInitialState() on class components if state is also defined.
* should warn when misspelling shouldComponentUpdate
* should warn when misspelling componentWillReceiveProps
* should throw AND warn when trying to access classic APIs
* supports this.context passed via getChildContext
* supports classic refs
* supports drilling through to the DOM using findDOMNode

src/isomorphic/modern/class/__tests__/ReactES6Class-test.js
* preserves the name of the class for use in error messages
* throws if no render function is defined
* renders a simple stateless component with prop
* renders based on state using initial values in this.props
* renders based on state using props in the constructor
* renders based on context in the constructor
* renders only once when setting state in componentWillMount
* should throw with non-object in the initial state property
* should render with null in the initial state property
* setState through an event handler
* should not implicitly bind event handlers
* renders using forceUpdate even when there is no state
* will call all the normal life cycle methods
* warns when classic properties are defined on the instance, but does not invoke them.
* does not warn about getInitialState() on class components if state is also defined.
* should warn when misspelling shouldComponentUpdate
* should warn when misspelling componentWillReceiveProps
* should throw AND warn when trying to access classic APIs
* supports this.context passed via getChildContext
* supports classic refs
* supports drilling through to the DOM using findDOMNode

src/isomorphic/modern/class/__tests__/ReactPureComponent-test.js
* should render
* can override shouldComponentUpdate
* extends React.Component

src/isomorphic/modern/class/__tests__/ReactTypeScriptClass-test.ts
* preserves the name of the class for use in error messages
* throws if no render function is defined
* renders a simple stateless component with prop
* renders based on state using initial values in this.props
* renders based on state using props in the constructor
* renders based on context in the constructor
* renders only once when setting state in componentWillMount
* should throw with non-object in the initial state property
* should render with null in the initial state property
* setState through an event handler
* should not implicitly bind event handlers
* renders using forceUpdate even when there is no state
* will call all the normal life cycle methods
* warns when classic properties are defined on the instance, but does not invoke them.
* does not warn about getInitialState() on class components if state is also defined.
* should warn when misspelling shouldComponentUpdate
* should warn when misspelling componentWillReceiveProps
* should throw AND warn when trying to access classic APIs
* supports this.context passed via getChildContext
* supports classic refs
* supports drilling through to the DOM using findDOMNode

src/isomorphic/modern/element/__tests__/ReactJSXElement-test.js
* returns a complete element according to spec
* allows a lower-case to be passed as the string type
* allows a string to be passed as the type
* returns an immutable element
* does not reuse the object that is spread into props
* extracts key and ref from the rest of the props
* coerces the key to a string
* merges JSX children onto the children prop
* does not override children if no JSX children are provided
* overrides children if null is provided as a JSX child
* overrides children if undefined is provided as an argument
* merges JSX children onto the children prop in an array
* allows static methods to be called using the type property
* identifies valid elements
* is indistinguishable from a plain object
* should use default prop value when removing a prop
* should normalize props with default values

src/isomorphic/modern/element/__tests__/ReactJSXElementValidator-test.js
* warns for keys for arrays of elements in children position
* warns for keys for arrays of elements with owner info
* warns for keys for iterables of elements in rest args
* does not warns for arrays of elements with keys
* does not warns for iterable elements with keys
* does not warn for numeric keys in entry iterable as a child
* does not warn when the element is directly as children
* does not warn when the child array contains non-elements
* should give context for PropType errors in nested components.
* should update component stack after receiving next element
* gives a helpful error when passing null, undefined, or boolean
* should check default prop values
* should not check the default for explicit null
* should check declared prop types
* should warn on invalid prop types
* should warn on invalid context types
* should warn if getDefaultProps is specificed on the class

src/renderers/__tests__/EventPluginHub-test.js
* should prevent non-function listeners, at dispatch
* should not prevent null listeners, at dispatch

src/renderers/__tests__/ReactChildReconciler-test.js
* warns for duplicated array keys
* warns for duplicated array keys with component stack info
* warns for duplicated iterable keys
* warns for duplicated iterable keys with component stack info

src/renderers/__tests__/ReactComponent-test.js
* should throw on invalid render targets
* should throw when supplying a ref outside of render method
* should warn when children are mutated during render
* should warn when children are mutated during update
* should support refs on owned components
* should not have refs on unmounted components
* should support new-style refs
* should support new-style refs with mixed-up owners
* should call refs at the correct time
* fires the callback after a component is rendered
* throws usefully when rendering badly-typed elements
* includes owner name in the error about badly-typed elements
* throws if a plain object is used as a child
* throws if a plain object even if it is in an owner

src/renderers/__tests__/ReactComponentLifeCycle-test.js
* should not reuse an instance when it has been unmounted
* it should fire onDOMReady when already in onDOMReady
* throws when accessing state in componentWillMount
* should allow update state inside of componentWillMount
* should not allow update state inside of getInitialState
* should correctly determine if a component is mounted
* should correctly determine if a null component is mounted
* isMounted should return false when unmounted
* warns if findDOMNode is used inside render
* should carry through each of the phases of setup
* should not throw when updating an auxiliary component
* should allow state updates in componentDidMount
* should call nested lifecycle methods in the right order
* calls effects on module-pattern component

src/renderers/__tests__/ReactComponentTreeHook-test.js
* gets created

src/renderers/__tests__/ReactCompositeComponent-test.js
* should support module pattern components
* should support rendering to different child types over time
* should not thrash a server rendered layout with client side one
* should react to state changes from callbacks
* should rewire refs when rendering to different child types
* should not cache old DOM nodes when switching constructors
* should auto bind methods and values correctly
* should not pass this to getDefaultProps
* should use default values for undefined props
* should not mutate passed-in props object
* should warn about `forceUpdate` on unmounted components
* should warn about `setState` on unmounted components
* should silently allow `setState`, not call cb on unmounting components
* should warn about `setState` in render
* should warn about `setState` in getChildContext
* should cleanup even if render() fatals
* should call componentWillUnmount before unmounting
* should warn when shouldComponentUpdate() returns undefined
* should warn when componentDidUnmount method is defined
* should pass context to children when not owner
* should skip update when rerendering element in container
* should pass context when re-rendered for static child
* should pass context when re-rendered for static child within a composite component
* should pass context transitively
* should pass context when re-rendered
* unmasked context propagates through updates
* should trigger componentWillReceiveProps for context changes
* should disallow nested render calls
* only renders once if updated in componentWillReceiveProps
* only renders once if updated in componentWillReceiveProps when batching
* should update refs if shouldComponentUpdate gives false
* should allow access to findDOMNode in componentWillUnmount
* context should be passed down from the parent
* should replace state
* should support objects with prototypes as state
* should not warn about unmounting during unmounting
* should warn when mutated props are passed
* should only call componentWillUnmount once
* prepares new child before unmounting old
* respects a shallow shouldComponentUpdate implementation
* does not do a deep comparison for a shallow shouldComponentUpdate implementation

src/renderers/__tests__/ReactCompositeComponentDOMMinimalism-test.js
* should not render extra nodes for non-interpolated text
* should not render extra nodes for non-interpolated text
* should not render extra nodes for non-interpolated text

src/renderers/__tests__/ReactCompositeComponentNestedState-test.js
* should provide up to date values for props

src/renderers/__tests__/ReactCompositeComponentState-test.js
* should support setting state
* should call componentDidUpdate of children first
* should batch unmounts
* should update state when called from child cWRP
* should merge state when sCU returns false
* should treat assigning to this.state inside cWRP as a replaceState, with a warning

src/renderers/__tests__/ReactEmptyComponent-test.js
* should not produce child DOM nodes for null and false
* should still throw when rendering to undefined
* should be able to switch between rendering null and a normal tag
* should be able to switch in a list of children
* should distinguish between a script placeholder and an actual script tag
* should have findDOMNode return null when multiple layers of composite components render to the same null placeholder
* works when switching components
* can render null at the top level
* does not break when updating during mount
* preserves the dom node during updates

src/renderers/__tests__/ReactErrorBoundaries-test.js
* does not swallow exceptions on mounting without boundaries
* does not swallow exceptions on updating without boundaries
* does not swallow exceptions on unmounting without boundaries
* prevents errors from leaking into other roots
* renders an error state if child throws in render
* renders an error state if child throws in constructor
* renders an error state if child throws in componentWillMount
* renders an error state if context provider throws in componentWillMount
* renders an error state if module-style context provider throws in componentWillMount
* mounts the error message if mounting fails
* propagates errors on retry on mounting
* propagates errors inside boundary during componentWillMount
* propagates errors inside boundary while rendering error state
* does not call componentWillUnmount when aborting initial mount
* resets refs if mounting aborts
* successfully mounts if no error occurs
* catches if child throws in constructor during update
* catches if child throws in componentWillMount during update
* catches if child throws in componentWillReceiveProps during update
* catches if child throws in componentWillUpdate during update
* catches if child throws in render during update
* keeps refs up-to-date during updates
* recovers from componentWillUnmount errors on update
* recovers from nested componentWillUnmount errors on update
* picks the right boundary when handling unmounting errors
* can recover from error state
* can update multiple times in error state
* doesn't get into inconsistent state during removals
* doesn't get into inconsistent state during additions
* doesn't get into inconsistent state during reorders
* catches errors originating downstream
* catches errors in componentDidMount
* catches errors in componentDidUpdate
* propagates errors inside boundary during componentDidMount
* lets different boundaries catch their own first errors
* discards a bad root if the root component fails
* renders empty output if error boundary does not handle the error
* passes first error when two errors happen in commit

src/renderers/__tests__/ReactIdentity-test.js
* should allow key property to express identity
* should use composite identity
* should allow any character as a key, in a detached parent
* should allow any character as a key, in an attached parent
* should not allow scripts in keys to execute
* should let restructured components retain their uniqueness
* should let nested restructures retain their uniqueness
* should let text nodes retain their uniqueness
* should retain key during updates in composite components
* should not allow implicit and explicit keys to collide

src/renderers/__tests__/ReactMockedComponent-test.js
* should allow an implicitly mocked component to be rendered without warnings
* should allow an implicitly mocked component to be updated
* has custom methods on the implicitly mocked component
* should allow an explicitly mocked component to be rendered
* should allow an explicitly mocked component to be updated
* has custom methods on the explicitly mocked component

src/renderers/__tests__/ReactMultiChild-test.js
* should update children when possible
* should replace children with different constructors
* should NOT replace children with different owners
* should replace children with different keys
* should warn for duplicated array keys with component stack info
* should warn for duplicated iterable keys with component stack info
* should warn for using maps as children with owner info
* should reorder bailed-out children
* prepares new children before unmounting old

src/renderers/__tests__/ReactMultiChildReconcile-test.js
* should reset internal state if removed then readded in an array
* should reset internal state if removed then readded in an iterable
* should create unique identity
* should preserve order if children order has not changed
* should transition from zero to one children correctly
* should transition from one to zero children correctly
* should transition from one child to null children
* should transition from null children to one child
* should transition from zero children to null children
* should transition from null children to zero children
* should remove nulled out children at the beginning
* should remove nulled out children at the end
* should reverse the order of two children
* should reverse the order of more than two children
* should cycle order correctly
* should cycle order correctly in the other direction
* should remove nulled out children and ignore new null children
* should remove nulled out children and reorder remaining
* should append children to the end
* should append multiple children to the end
* should prepend children to the beginning
* should prepend multiple children to the beginning
* should not prepend an empty child to the beginning
* should not append an empty child to the end
* should not insert empty children in the middle
* should insert one new child in the middle
* should insert multiple new truthy children in the middle
* should insert non-empty children in middle where nulls were

src/renderers/__tests__/ReactMultiChildText-test.js
* should correctly handle all possible children for render and update
* should throw if rendering both HTML and children
* should render between nested components and inline children

src/renderers/__tests__/ReactStatelessComponent-test.js
* should render stateless component
* should update stateless component
* should unmount stateless component
* should pass context thru stateless component
* should warn for childContextTypes on a functional component
* should throw when stateless component returns undefined
* should throw on string refs in pure functions
* should warn when given a string ref
* should warn when given a function ref
* deduplicates ref warnings based on element or owner
* should provide a null ref
* should use correct name in key warning
* should support default props and prop types
* should receive context
* should work with arrow functions
* should allow simple functions to return null
* should allow simple functions to return false

src/renderers/__tests__/ReactTreeTraversal-test.js
* should not traverse when traversing outside DOM
* should traverse two phase across component boundary
* should traverse two phase at shallowest node
* should not traverse when enter/leaving outside DOM
* should not traverse if enter/leave the same node
* should traverse enter/leave to sibling - avoids parent
* should traverse enter/leave to parent - avoids parent
* should enter from the window
* should enter from the window to the shallowest
* should leave to the window
* should leave to the window from the shallowest
* should determine the first common ancestor correctly

src/renderers/__tests__/ReactUpdates-test.js
* should batch state when updating state twice
* should batch state when updating two different state keys
* should batch state and props together
* should batch parent/child state updates together
* should batch child/parent state updates together
* should support chained state updates
* should batch forceUpdate together
* should update children even if parent blocks updates
* should not reconcile children passed via props
* should flow updates correctly
* should queue mount-ready handlers across different roots
* should flush updates in the correct order
* should flush updates in the correct order across roots
* should queue nested updates
* should queue updates from during mount
* calls componentWillReceiveProps setState callback properly
* does not call render after a component as been deleted
* marks top-level updates
* throws in setState if the update callback is not a function
* throws in replaceState if the update callback is not a function
* throws in forceUpdate if the update callback is not a function
* does not update one component twice in a batch (#2410)
* does not update one component twice in a batch (#6371)
* unstable_batchedUpdates should return value from a callback
* unmounts and remounts a root in the same batch
* handles reentrant mounting in synchronous mode
* mounts and unmounts are sync even in a batch
* does not re-render if state update is null
* synchronously renders hidden subtrees

src/renderers/__tests__/refs-destruction-test.js
* should remove refs when destroying the parent
* should remove refs when destroying the child
* should not error when destroying child with ref asynchronously

src/renderers/__tests__/refs-test.js
* Should increase refs with an increase in divs
* Should correctly get the ref
* Allow refs to hop around children correctly
* always has a value for this.refs
* ref called correctly for stateless component when __DEV__ = false
* ref called correctly for stateless component when __DEV__ = true
* coerces numbers to strings
* attaches, detaches from fiber component with stack layer
* attaches, detaches from stack component with fiber layer

src/renderers/art/__tests__/ReactART-test.js
* should have the correct lifecycle state
* should render a reasonable SVG structure in SVG mode
* should be able to reorder components
* should be able to reorder many components
* renders composite with lifecycle inside group
* resolves refs before componentDidMount
* resolves refs before componentDidUpdate
* adds and updates event handlers

src/renderers/dom/__tests__/ReactDOMProduction-test.js
* should use prod fbjs
* should use prod React
* should handle a simple flow
* should call lifecycle methods
* should throw with an error code in production
* should not crash with devtools installed
* should keep track of namespace across portals in production

src/renderers/dom/fiber/__tests__/ReactDOMFiber-test.js
* should render strings as children
* should render numbers as children
* should be called a callback argument
* should call a callback argument when the same element is re-rendered
* should render a component returning strings directly from render
* should render a component returning numbers directly from render
* finds the DOM Text node of a string child
* finds the first child when a component returns a fragment
* finds the first child even when fragment is nested
* finds the first child even when first child renders null
* should render one portal
* should render many portals
* should render nested portals
* should reconcile portal children
* should keep track of namespace across portals (simple)
* should keep track of namespace across portals (medium)
* should keep track of namespace across portals (complex)
* should unwind namespaces on uncaught errors
* should unwind namespaces on caught errors
* should unwind namespaces on caught errors in a portal
* should pass portal context when rendering subtree elsewhere
* should update portal context if it changes due to setState
* should update portal context if it changes due to re-render
* findDOMNode should find dom element after expanding a fragment
* should bubble events from the portal to the parent
* should not onMouseLeave when staying in the portal
* should not update event handlers until commit
* should not crash encountering low-priority tree
* throws if non-element passed to top-level render
* throws if something other than false, null, or an element is returned from render
* treats mocked render functions as if they return null

src/renderers/dom/shared/__tests__/CSSProperty-test.js
* should generate browser prefixes for its `isUnitlessNumber`

src/renderers/dom/shared/__tests__/CSSPropertyOperations-test.js
* should create markup for simple styles
* should ignore undefined styles
* should ignore null styles
* should return null for no styles
* should automatically append `px` to relevant styles
* should trim values
* should not append `px` to styles that might need a number
* should create vendor-prefixed markup correctly
* should set style attribute when styles exist
* should not set style attribute when no styles exist
* should warn when using hyphenated style names
* should warn when updating hyphenated style names
* warns when miscapitalizing vendored style names
* should warn about style having a trailing semicolon
* should warn about style containing a NaN value

src/renderers/dom/shared/__tests__/DOMPropertyOperations-test.js
* should create markup for simple properties
* should work with the id attribute
* should create markup for boolean properties
* should create markup for booleanish properties
* should create markup for custom attributes
* should create markup for numeric properties
* should allow custom properties on web components
* should set values as properties by default
* should set values as attributes if necessary
* should set values as namespace attributes if necessary
* should set values as boolean properties
* should convert attribute values to string first
* should not remove empty attributes for special properties
* should remove for falsey boolean properties
* should remove when setting custom attr to null
* should use mutation method where applicable
* should set className to empty string instead of null
* should remove property properly for boolean properties
* should remove property properly even with different name
* should remove attributes for normal properties
* should not remove attributes for special properties
* should not leave all options selected when deleting multiple
* should support custom attributes

src/renderers/dom/shared/__tests__/ReactBrowserEventEmitter-test.js
* should store a listener correctly
* should retrieve a listener correctly
* should clear all handlers when asked to
* should invoke a simple handler registered on a node
* should not invoke handlers if ReactBrowserEventEmitter is disabled
* should bubble simply
* should bubble to the right handler after an update
* should continue bubbling if an error is thrown
* should set currentTarget
* should support stopPropagation()
* should support overriding .isPropagationStopped()
* should stop after first dispatch if stopPropagation
* should not stopPropagation if false is returned
* should invoke handlers that were removed while bubbling
* should not invoke newly inserted handlers while bubbling
* should have mouse enter simulated by test utils
* should infer onTouchTap from a touchStart/End
* should infer onTouchTap from when dragging below threshold
* should not onTouchTap from when dragging beyond threshold
* should listen to events only once
* should work with event plugins without dependencies
* should work with event plugins with dependencies
* should bubble onTouchTap
* should not crash ensureScrollValueMonitoring when createEvent returns null

src/renderers/dom/shared/__tests__/ReactDOM-test.js
* allows a DOM element to be used with a string
* should allow children to be passed as an argument
* should overwrite props.children with children argument
* should purge the DOM cache when removing nodes
* allow React.DOM factories to be called without warnings
* throws in render() if the mount callback is not a function
* throws in render() if the update callback is not a function
* preserves focus
* calls focus() on autoFocus elements after they have been mounted to the DOM

src/renderers/dom/shared/__tests__/ReactDOMComponent-test.js
* should handle className
* should gracefully handle various style value types
* should not update styles when mutating a proxy style object
* should throw when mutating style objectsd
* should warn for unknown prop
* should group multiple unknown prop warnings together
* should warn for onDblClick prop
* should not warn for "0" as a unitless style value
* should warn nicely about NaN in style
* should update styles if initially null
* should update styles if updated to null multiple times
* should allow named slot projection on both web components and regular DOM elements
* should skip reserved props on web components
* should skip dangerouslySetInnerHTML on web components
* should render null and undefined as empty but print other falsy values
* should remove attributes
* should remove properties
* should properly update custom attributes on custom elements
* should clear a single style prop when changing `style`
* should reject attribute key injection attack on markup
* should reject attribute key injection attack on update
* should update arbitrary attributes for tags containing dashes
* should clear all the styles when removing `style`
* should update styles when `style` changes from null to object
* should not reset innerHTML for when children is null
* should reset innerHTML when switching from a direct text child to an empty child
* should empty element when removing innerHTML
* should transition from string content to innerHTML
* should transition from innerHTML to string content
* should transition from innerHTML to children in nested el
* should transition from children to innerHTML in nested el
* should not incur unnecessary DOM mutations for attributes
* should not incur unnecessary DOM mutations for string properties
* should not incur unnecessary DOM mutations for boolean properties
* should ignore attribute whitelist for elements with the "is: attribute
* should not update when switching between null/undefined
* handles multiple child updates without interference
* should generate the correct markup with className
* should escape style names and values
* should handle dangerouslySetInnerHTML
* should work error event on <source> element
* should not duplicate uppercased selfclosing tags
* should warn on upper case HTML tags, not SVG nor custom tags
* should warn against children for void elements
* should warn against dangerouslySetInnerHTML for void elements
* should include owner rather than parent in warnings
* should emit a warning once for a named custom component using shady DOM
* should emit a warning once for an unnamed custom component using shady DOM
* should treat menuitem as a void element but still create the closing tag
* should validate against multiple children props
* should validate against use of innerHTML
* should validate use of dangerouslySetInnerHTML
* should validate use of dangerouslySetInnerHTML
* should allow {__html: null}
* should warn about contentEditable and children
* should respect suppressContentEditableWarning
* should validate against invalid styles
* should track input values
* should track textarea values
* should warn for children on void elements
* should support custom elements which extend native elements
* should work load and error events on <image> element in SVG
* should warn against children for void elements
* should warn against dangerouslySetInnerHTML for void elements
* should validate against multiple children props
* should warn about contentEditable and children
* should validate against invalid styles
* should report component containing invalid styles
* should properly escape text content and attributes values
* unmounts children before unsetting DOM node info
* should warn about the `onScroll` issue when unsupported (IE8)
* should throw when an invalid tag name is used server-side
* should throw when an attack vector is used server-side
* should throw when an invalid tag name is used
* should throw when an attack vector is used
* warns on invalid nesting
* warns on invalid nesting at root
* warns nicely for table rows
* gives useful context in warnings
* should warn about incorrect casing on properties
* should warn about incorrect casing on event handlers
* should warn about class
* should warn about props that are no longer supported
* should warn about props that are no longer supported (ssr)
* gives source code refs for unknown prop warning
* gives source code refs for unknown prop warning for update render
* gives source code refs for unknown prop warning for exact elements
* gives source code refs for unknown prop warning for exact elements in composition
* should suggest property name if available
* renders innerHTML and preserves whitespace
* render and then updates innerHTML and preserves whitespace

src/renderers/dom/shared/__tests__/ReactDOMComponentTree-test.js
* finds nodes for instances
* finds instances for nodes

src/renderers/dom/shared/__tests__/ReactDOMInvalidARIAHook-test.js
* should allow valid aria-* props
* should warn for one invalid aria-* prop
* should warn for many invalid aria-* props
* should warn for an improperly cased aria-* prop

src/renderers/dom/shared/__tests__/ReactDOMSVG-test.js
* creates initial namespaced markup
* creates elements with SVG namespace inside SVG tag during mount
* creates elements with SVG namespace inside SVG tag during update
* can render SVG into a non-React SVG tree
* can render HTML into a foreignObject in non-React SVG tree

src/renderers/dom/shared/__tests__/ReactDOMServerIntegration-test.js
* renders a blank div with server string render
* renders a blank div with clean client render
* renders a div with inline styles with server string render
* renders a div with inline styles with clean client render
* renders a self-closing tag with server string render
* renders a self-closing tag with clean client render
* renders a self-closing tag as a child with server string render
* renders a self-closing tag as a child with clean client render
* renders simple numbers with server string render
* renders simple numbers with clean client render
* renders simple strings with server string render
* renders simple strings with clean client render
* renders string prop with true value with server string render
* renders string prop with true value with clean client render
* renders string prop with false value with server string render
* renders string prop with false value with clean client render
* renders boolean prop with true value with server string render
* renders boolean prop with true value with clean client render
* renders boolean prop with false value with server string render
* renders boolean prop with false value with clean client render
* renders boolean prop with self value with server string render
* renders boolean prop with self value with clean client render
* renders boolean prop with "" value with server string render
* renders boolean prop with "" value with clean client render
* renders boolean prop with string value with server string render
* renders boolean prop with string value with clean client render
* renders boolean prop with array value with server string render
* renders boolean prop with array value with clean client render
* renders boolean prop with object value with server string render
* renders boolean prop with object value with clean client render
* renders boolean prop with non-zero number value with server string render
* renders boolean prop with non-zero number value with clean client render
* renders boolean prop with zero value with server string render
* renders boolean prop with zero value with clean client render
* renders download prop with true value with server string render
* renders download prop with true value with clean client render
* renders download prop with false value with server string render
* renders download prop with false value with clean client render
* renders download prop with string value with server string render
* renders download prop with string value with clean client render
* renders download prop with string "true" value with server string render
* renders download prop with string "true" value with clean client render
* renders className prop with string value with server string render
* renders className prop with string value with clean client render
* renders className prop with empty string value with server string render
* renders className prop with empty string value with clean client render
* renders className prop with true value with server string render
* renders className prop with true value with clean client render
* renders className prop with false value with server string render
* renders className prop with false value with clean client render
* renders htmlFor with string value with server string render
* renders htmlFor with string value with clean client render
* renders htmlFor with an empty string with server string render
* renders htmlFor with an empty string with clean client render
* renders className prop with true value with server string render
* renders className prop with true value with clean client render
* renders className prop with false value with server string render
* renders className prop with false value with clean client render
* renders no ref attribute with server string render
* renders no ref attribute with clean client render
* renders no children attribute with server string render
* renders no children attribute with clean client render
* renders no key attribute with server string render
* renders no key attribute with clean client render
* renders no dangerouslySetInnerHTML attribute with server string render
* renders no dangerouslySetInnerHTML attribute with clean client render
* renders no unknown attributes with clean client render
* renders unknown data- attributes with server string render
* renders unknown data- attributes with clean client render
* renders no unknown attributes for non-standard elements with clean client render
* renders unknown attributes for custom elements with server string render
* renders unknown attributes for custom elements with clean client render
* renders unknown attributes for custom elements using is with server string render
* renders unknown attributes for custom elements using is with clean client render
* renders no HTML events with server string render
* renders no HTML events with clean client render
* renders a div with text with server string render
* renders a div with text with clean client render
* renders a div with text with flanking whitespace with server string render
* renders a div with text with flanking whitespace with clean client render
* renders a div with an empty text child with server string render
* renders a div with an empty text child with clean client render
* renders a div with multiple empty text children with clean client render
* renders a div with multiple whitespace children with clean client render
* renders a div with text sibling to a node with clean client render
* renders a non-standard element with text with server string render
* renders a non-standard element with text with clean client render
* renders a custom element with text with server string render
* renders a custom element with text with clean client render
* renders a leading blank child with a text sibling with clean client render
* renders a trailing blank child with a text sibling with clean client render
* renders an element with two text children with clean client render
* renders a number as single child with server string render
* renders a number as single child with clean client render
* renders zero as single child with server string render
* renders zero as single child with clean client render
* renders an element with number and text children with clean client render
* renders null single child as blank with server string render
* renders null single child as blank with clean client render
* renders false single child as blank with server string render
* renders false single child as blank with clean client render
* renders undefined single child as blank with server string render
* renders undefined single child as blank with clean client render
* renders a null component children as empty with clean client render
* renders null children as blank with clean client render
* renders false children as blank with clean client render
* renders null and false children together as blank with clean client render
* renders only null and false children as blank with server string render
* renders only null and false children as blank with clean client render
* renders an svg element with server string render
* renders an svg element with clean client render
* renders svg element with an xlink with server string render
* renders svg element with an xlink with clean client render
* renders a math element with server string render
* renders a math element with clean client render
* renders an img with server string render
* renders an img with clean client render
* renders a button with server string render
* renders a button with clean client render
* renders a div with dangerouslySetInnerHTML with server string render
* renders a div with dangerouslySetInnerHTML with clean client render
* renders a newline-eating tag with content not starting with \n with server string render
* renders a newline-eating tag with content not starting with \n with clean client render
* renders a newline-eating tag with content starting with \n with server string render
* renders a newline-eating tag with content starting with \n with clean client render
* renders a normal tag with content starting with \n with server string render
* renders a normal tag with content starting with \n with clean client render
* renders stateless components with server string render
* renders stateless components with clean client render
* renders ES6 class components with server string render
* renders ES6 class components with clean client render
* renders factory components with server string render
* renders factory components with clean client render
* renders single child hierarchies of components with server string render
* renders single child hierarchies of components with clean client render
* renders multi-child hierarchies of components with server string render
* renders multi-child hierarchies of components with clean client render
* renders a div with a child with server string render
* renders a div with a child with clean client render
* renders a div with multiple children with server string render
* renders a div with multiple children with clean client render
* renders a div with multiple children separated by whitespace with clean client render
* renders a div with a single child surrounded by whitespace with clean client render
* renders >,<, and & as single child with server string render
* renders >,<, and & as single child with clean client render
* renders >,<, and & as multiple children with clean client render
* throws when rendering a string component with server string render
* throws when rendering an undefined component with server string render
* throws when rendering a number component with server string render
* throws when rendering null with server string render
* throws when rendering null with clean client render
* throws when rendering null with client render on top of bad server markup
* throws when rendering false with server string render
* throws when rendering false with clean client render
* throws when rendering false with client render on top of bad server markup
* throws when rendering undefined with server string render
* throws when rendering undefined with clean client render
* throws when rendering undefined with client render on top of bad server markup
* throws when rendering number with server string render
* throws when rendering number with clean client render
* throws when rendering number with client render on top of bad server markup
* throws when rendering string with server string render
* throws when rendering string with clean client render
* throws when rendering string with client render on top of bad server markup
<<<<<<< HEAD
=======
* renders class child with context with server string render
* renders class child with context with clean client render
* renders stateless child with context with server string render
* renders stateless child with context with clean client render
* renders class child without context with server string render
* renders class child without context with clean client render
* renders stateless child without context with server string render
* renders stateless child without context with clean client render
* renders class child with wrong context with server string render
* renders class child with wrong context with clean client render
* renders stateless child with wrong context with server string render
* renders stateless child with wrong context with clean client render
* renders with context passed through to a grandchild with server string render
* renders with context passed through to a grandchild with clean client render
* renders a child context overriding a parent context with server string render
* renders a child context overriding a parent context with clean client render
* renders a child context merged with a parent context with server string render
* renders a child context merged with a parent context with clean client render
* renders with a call to componentWillMount before getChildContext with server string render
* renders with a call to componentWillMount before getChildContext with clean client render
* throws when rendering if getChildContext exists without childContextTypes with server string render
* throws when rendering if getChildContext exists without childContextTypes with clean client render
* throws when rendering if getChildContext exists without childContextTypes with client render on top of bad server markup
* throws when rendering if getChildContext returns a value not in childContextTypes with server string render
* throws when rendering if getChildContext returns a value not in childContextTypes with clean client render
* throws when rendering if getChildContext returns a value not in childContextTypes with client render on top of bad server markup
* should not run ref code on server
* should run ref code on client
* should have string refs on client when rendered over server markup
* should reconnect ES6 Class to ES6 Class
* should reconnect Pure Component to ES6 Class
* should reconnect Bare Element to ES6 Class
* should reconnect ES6 Class to Pure Component
* should reconnect Pure Component to Pure Component
* should reconnect Bare Element to Pure Component
* should reconnect ES6 Class to Bare Element
* should reconnect Pure Component to Bare Element
* should reconnect Bare Element to Bare Element
* should reconnect a div with a number and string version of number
* should reconnect if component trees differ but resulting markup is the same
>>>>>>> c51411c8

src/renderers/dom/shared/__tests__/ReactDOMTextComponent-test.js
* updates a mounted text component in place
* can be toggled in and out of the markup
* can reconcile text from pre-rendered markup

src/renderers/dom/shared/__tests__/ReactEventIndependence-test.js
* does not crash with other react inside
* does not crash with other react outside
* does not when event fired on unmounted tree

src/renderers/dom/shared/__tests__/ReactEventListener-test.js
* should dispatch events from outside React tree
* should propagate events one level down
* should propagate events two levels down
* should not get confused by disappearing elements
* should batch between handlers from different roots
* should not fire duplicate events for a React DOM tree

src/renderers/dom/shared/__tests__/ReactMount-test.js
* throws when given a non-node
* throws when given a string
* throws when given a factory
* should render different components in same root
* should unmount and remount if the key changes
* should reuse markup if rendering to the same target twice
* should not warn if mounting into non-empty node
* should warn when mounting into document.body
* should warn if render removes React-rendered children
* should warn if the unmounted node was rendered by another copy of React
* passes the correct callback context

src/renderers/dom/shared/__tests__/ReactMountDestruction-test.js
* should destroy a react root upon request

src/renderers/dom/shared/__tests__/ReactServerRendering-test.js
* should generate simple markup
* should generate simple markup for self-closing tags
* should generate simple markup for attribute with `>` symbol
* should generate comment markup for component returns null
* should render composite components
* should only execute certain lifecycle methods
* should throw with silly args
* should not put checksum and React ID on components
* should not put checksum and React ID on text components
* should only execute certain lifecycle methods
* should throw with silly args
* allows setState in componentWillMount without using DOM
* renders components with different batching strategies
* warns with a no-op when an async setState is triggered
* warns with a no-op when an async replaceState is triggered
* warns with a no-op when an async forceUpdate is triggered
* should warn when children are mutated during render

src/renderers/dom/shared/__tests__/escapeTextContentForBrowser-test.js
* should escape boolean to string
* should escape object to string
* should escape number to string
* should escape string

src/renderers/dom/shared/__tests__/findDOMNode-test.js
* findDOMNode should return null if passed null
* findDOMNode should find dom element
* findDOMNode should find dom element after an update from null
* findDOMNode should reject random objects
* findDOMNode should reject unmounted objects with render func
* findDOMNode should not throw an error when called within a component that is not mounted

src/renderers/dom/shared/__tests__/inputValueTracking-test.js
* should attach tracker to wrapper state
* should define `value` on the instance node
* should define `checked` on the instance node
* should initialize with the current value
* should initialize with the current `checked`
* should track value changes
* should tracked`checked` changes
* should update value manually
* should coerce value to a string
* should update value if it changed and return result
* should track value and return true when updating untracked instance
* should return tracker from node
* should stop tracking

src/renderers/dom/shared/__tests__/quoteAttributeValueForBrowser-test.js
* should escape boolean to string
* should escape object to string
* should escape number to string
* should escape string

src/renderers/dom/shared/__tests__/renderSubtreeIntoContainer-test.js
* should pass context when rendering subtree elsewhere
* should throw if parentComponent is invalid
* should update context if it changes due to setState
* should update context if it changes due to re-render
* should render portal with non-context-provider parent
* should get context through non-context-provider parent
* should get context through middle non-context-provider layer

src/renderers/dom/shared/__tests__/validateDOMNesting-test.js
* allows any tag with no context
* allows valid nestings
* prevents problematic nestings

src/renderers/dom/shared/eventPlugins/__tests__/BeforeInputEventPlugin-test.js
* extract onBeforeInput from native textinput events
* extract onBeforeInput from fallback objects

src/renderers/dom/shared/eventPlugins/__tests__/ChangeEventPlugin-test.js
* should fire change for checkbox input
* should catch setting the value programmatically
* should not fire change when setting the value programmatically
* should not fire change when setting checked programmatically
* should unmount
* should only fire change for checked radio button once
* should deduplicate input value change events
* should listen for both change and input events when supported
* should only fire events when the value changes for range inputs

src/renderers/dom/shared/eventPlugins/__tests__/EnterLeaveEventPlugin-test.js
* should set relatedTarget properly in iframe

src/renderers/dom/shared/eventPlugins/__tests__/FallbackCompositionState-test.js
* extracts value via `getText()`
* extracts when inserted at start of text
* extracts when inserted within text
* extracts when inserted at end of text
* extracts when inserted at start of text
* extracts when inserted within text
* extracts when inserted at end of text

src/renderers/dom/shared/eventPlugins/__tests__/SelectEventPlugin-test.js
* should skip extraction if no listeners are present
* should extract if an `onSelect` listener is present

src/renderers/dom/shared/eventPlugins/__tests__/SimpleEventPlugin-test.js
* A non-interactive tags click when disabled
* A non-interactive tags clicks bubble when disabled
* does not register a click when clicking a child of a disabled element
* triggers click events for children of disabled elements
* triggers parent captured click events when target is a child of a disabled elements
* triggers captured click events for children of disabled elements
* should forward clicks when it starts out not disabled
* should not forward clicks when it starts out disabled
* should forward clicks when it becomes not disabled
* should not forward clicks when it becomes disabled
* should work correctly if the listener is changed
* should forward clicks when it starts out not disabled
* should not forward clicks when it starts out disabled
* should forward clicks when it becomes not disabled
* should not forward clicks when it becomes disabled
* should work correctly if the listener is changed
* should forward clicks when it starts out not disabled
* should not forward clicks when it starts out disabled
* should forward clicks when it becomes not disabled
* should not forward clicks when it becomes disabled
* should work correctly if the listener is changed
* should forward clicks when it starts out not disabled
* should not forward clicks when it starts out disabled
* should forward clicks when it becomes not disabled
* should not forward clicks when it becomes disabled
* should work correctly if the listener is changed
* does not add a local click to interactive elements
* adds a local click listener to non-interactive elements

src/renderers/dom/shared/syntheticEvents/__tests__/SyntheticClipboardEvent-test.js
* returns event's clipboardData
* normalizes properties from the Event interface
* is able to `preventDefault` and `stopPropagation`
* is able to `persist`

src/renderers/dom/shared/syntheticEvents/__tests__/SyntheticEvent-test.js
* should normalize `target` from the nativeEvent
* should be able to `preventDefault`
* should be prevented if nativeEvent is prevented
* should be able to `stopPropagation`
* should be able to `persist`
* should be nullified if the synthetic event has called destructor and log warnings
* should warn when setting properties of a destructored synthetic event
* should warn if the synthetic event has been released when calling `preventDefault`
* should warn if the synthetic event has been released when calling `stopPropagation`
* should warn if Proxy is supported and the synthetic event is added a property

src/renderers/dom/shared/syntheticEvents/__tests__/SyntheticKeyboardEvent-test.js
* returns whatever getEventCharCode returns
* returns 0
* returns a passed keyCode
* returns 0
* returns whatever getEventCharCode returns
* returns a passed keyCode
* returns 0
* normalizes properties from the Event interface
* is able to `preventDefault` and `stopPropagation`
* is able to `persist`

src/renderers/dom/shared/syntheticEvents/__tests__/SyntheticWheelEvent-test.js
* should normalize properties from the Event interface
* should normalize properties from the MouseEvent interface
* should normalize properties from the WheelEvent interface
* should be able to `preventDefault` and `stopPropagation`
* should be able to `persist`

src/renderers/dom/shared/utils/__tests__/getEventCharCode-test.js
* returns 13
* returns charCode
* returns 13
* returns 0
* returns keyCode
* returns 13
* returns 0

src/renderers/dom/shared/utils/__tests__/getEventKey-test.js
* returns a normalized value
* returns a key
* returns 'Enter'
* returns a string from a charCode
* returns a translated key
* returns Unidentified
* returns an empty string

src/renderers/dom/shared/utils/__tests__/getNodeForCharacterOffset-test.js
* should handle siblings
* should handle trailing chars
* should handle trees
* should handle non-existent offset

src/renderers/dom/shared/utils/__tests__/setInnerHTML-test.js
* sets innerHTML on it

src/renderers/dom/shared/wrappers/__tests__/ReactDOMIframe-test.js
* should trigger load events

src/renderers/dom/shared/wrappers/__tests__/ReactDOMInput-test.js
* should properly control a value even if no event listener exists
* should control a value in reentrant events
* should control values in reentrant events with different targets
* should display `defaultValue` of number 0
* only assigns defaultValue if it changes
* should display "true" for `defaultValue` of `true`
* should display "false" for `defaultValue` of `false`
* should update `defaultValue` for uncontrolled input
* should update `defaultValue` for uncontrolled date/time input
* should take `defaultValue` when changing to uncontrolled input
* should render defaultValue for SSR
* should render value for SSR
* should render name attribute if it is supplied
* should render name attribute if it is supplied for SSR
* should not render name attribute if it is not supplied
* should not render name attribute if it is not supplied for SSR
* should display "foobar" for `defaultValue` of `objToString`
* should display `value` of number 0
* should allow setting `value` to `true`
* should allow setting `value` to `false`
* should allow setting `value` to `objToString`
* should not incur unnecessary DOM mutations
* should properly control a value of number `0`
* should have the correct target value
* should not set a value for submit buttons unnecessarily
* should control radio buttons
* should control radio buttons if the tree updates during render
* should warn with value and no onChange handler and readOnly specified
* should have a this value of undefined if bind is not used
* should warn with checked and no onChange handler with readOnly specified
* should update defaultValue to empty string
* should warn if value is null
* should warn if checked and defaultChecked props are specified
* should warn if value and defaultValue props are specified
* should warn if controlled input switches to uncontrolled (value is undefined)
* should warn if controlled input switches to uncontrolled (value is null)
* should warn if controlled input switches to uncontrolled with defaultValue
* should warn if uncontrolled input (value is undefined) switches to controlled
* should warn if uncontrolled input (value is null) switches to controlled
* should warn if controlled checkbox switches to uncontrolled (checked is undefined)
* should warn if controlled checkbox switches to uncontrolled (checked is null)
* should warn if controlled checkbox switches to uncontrolled with defaultChecked
* should warn if uncontrolled checkbox (checked is undefined) switches to controlled
* should warn if uncontrolled checkbox (checked is null) switches to controlled
* should warn if controlled radio switches to uncontrolled (checked is undefined)
* should warn if controlled radio switches to uncontrolled (checked is null)
* should warn if controlled radio switches to uncontrolled with defaultChecked
* should warn if uncontrolled radio (checked is undefined) switches to controlled
* should warn if uncontrolled radio (checked is null) switches to controlled
* should not warn if radio value changes but never becomes controlled
* should not warn if radio value changes but never becomes uncontrolled
* should warn if radio checked false changes to become uncontrolled
* sets type, step, min, max before value always
* sets value properly with type coming later in props
* does not raise a validation warning when it switches types
* resets value of date/time input to fix bugs in iOS Safari

src/renderers/dom/shared/wrappers/__tests__/ReactDOMOption-test.js
* should flatten children to a string
* should ignore and warn invalid children types
* should ignore null/undefined/false children without warning
* should be able to use dangerouslySetInnerHTML on option
* should set attribute for empty value
* should allow ignoring `value` on option

src/renderers/dom/shared/wrappers/__tests__/ReactDOMSelect-test.js
* should allow setting `defaultValue`
* should not throw with `defaultValue` and without children
* should not control when using `defaultValue`
* should allow setting `defaultValue` with multiple
* should allow setting `value`
* should not throw with `value` and without children
* should allow setting `value` with multiple
* should not select other options automatically
* should reset child options selected when they are changed and `value` is set
* should allow setting `value` with `objectToString`
* should allow switching to multiple
* should allow switching from multiple
* should remember value when switching to uncontrolled
* should remember updated value when switching to uncontrolled
* should support server-side rendering
* should support server-side rendering with defaultValue
* should support server-side rendering with multiple
* should not control defaultValue if readding options
* should warn if value is null
* should refresh state on change
* should warn if value and defaultValue props are specified
* should be able to safely remove select onChange
* should select grandchild options nested inside an optgroup

src/renderers/dom/shared/wrappers/__tests__/ReactDOMTextarea-test.js
* should allow setting `defaultValue`
* should display `defaultValue` of number 0
* should display "false" for `defaultValue` of `false`
* should display "foobar" for `defaultValue` of `objToString`
* should set defaultValue
* should not render value as an attribute
* should display `value` of number 0
* should update defaultValue to empty string
* should allow setting `value` to `giraffe`
* should render defaultValue for SSR
* should render value for SSR
* should allow setting `value` to `true`
* should allow setting `value` to `false`
* should allow setting `value` to `objToString`
* should take updates to `defaultValue` for uncontrolled textarea
* should take updates to children in lieu of `defaultValue` for uncontrolled textarea
* should not incur unnecessary DOM mutations
* should properly control a value of number `0`
* should treat children like `defaultValue`
* should keep value when switching to uncontrolled element if not changed
* should keep value when switching to uncontrolled element if changed
* should allow numbers as children
* should allow booleans as children
* should allow objects as children
* should throw with multiple or invalid children
* should unmount
* should warn if value is null
* should warn if value and defaultValue are specified

src/renderers/native/__tests__/ReactNativeAttributePayload-test.js
* should work with simple example
* should skip fields that are equal
* should remove fields
* should remove fields that are set to undefined
* should ignore invalid fields
* should use the diff attribute
* should not use the diff attribute on addition/removal
* should do deep diffs of Objects by default
* should work with undefined styles
* should work with empty styles
* should flatten nested styles and predefined styles
* should reset a value to a previous if it is removed
* should not clear removed props if they are still in another slot
* should clear a prop if a later style is explicit null/undefined
* should convert functions to booleans

src/renderers/native/__tests__/ReactNativeEvents-test.js
* handles events
* handles events on text nodes
* handles when a responder is unmounted while a touch sequence is in progress
* handles events without target

src/renderers/native/__tests__/ReactNativeMount-test.js
* should be able to create and render a native component
* should be able to create and update a native component
* returns the correct instance and calls it in the callback

src/renderers/shared/__tests__/ReactDebugTool-test.js
* should add and remove hooks
* warns once when an error is thrown in hook
* returns isProfiling state

src/renderers/shared/fiber/__tests__/ReactCoroutine-test.js
* should render a coroutine
* should update a coroutine
* should unmount a composite in a coroutine
* should handle deep updates in coroutine

src/renderers/shared/fiber/__tests__/ReactIncremental-test.js
* should render a simple component
* should render a simple component, in steps if needed
* updates a previous render
* can cancel partially rendered work and restart
* can deprioritize unfinished work and resume it later
* can deprioritize a tree from without dropping work
* can resume work in a subtree even when a parent bails out
* can resume work in a bailed subtree within one pass
* can reuse work done after being preempted
* can reuse work that began but did not complete, after being preempted
* can reuse work if shouldComponentUpdate is false, after being preempted
* memoizes work even if shouldComponentUpdate returns false
* can update in the middle of a tree using setState
* can queue multiple state updates
* can use updater form of setState
* can call setState inside update callback
* can replaceState
* can forceUpdate
* can call sCU while resuming a partly mounted component
* gets new props when setting state on a partly updated component
* calls componentWillMount twice if the initial render is aborted
* uses state set in componentWillMount even if initial render was aborted
* calls componentWill* twice if an update render is aborted
* does not call componentWillReceiveProps for state-only updates
* skips will/DidUpdate when bailing unless an update was already in progress
* performs batched updates at the end of the batch
* can nest batchedUpdates
* can handle if setState callback throws
* merges and masks context
* does not leak own context into context provider
* provides context when reusing work
* reads context when setState is below the provider
* reads context when setState is above the provider
* maintains the correct context when providers bail out due to low priority
* maintains the correct context when unwinding due to an error in render
* should not recreate masked context unless inputs have changed
* should reuse memoized work if pointers are updated before calling lifecycles

src/renderers/shared/fiber/__tests__/ReactIncrementalErrorHandling-test.js
* catches render error in a boundary during full deferred mounting
* catches render error in a boundary during partial deferred mounting
* catches render error in a boundary during animation mounting
* catches render error in a boundary during synchronous mounting
* catches render error in a boundary during batched mounting
* propagates an error from a noop error boundary during full deferred mounting
* propagates an error from a noop error boundary during partial deferred mounting
* propagates an error from a noop error boundary during animation mounting
* propagates an error from a noop error boundary during synchronous mounting
* propagates an error from a noop error boundary during batched mounting
* applies batched updates regardless despite errors in scheduling
* applies nested batched updates despite errors in scheduling
* applies sync updates regardless despite errors in scheduling
* can schedule updates after uncaught error in render on mount
* can schedule updates after uncaught error in render on update
* can schedule updates after uncaught error during umounting
* continues work on other roots despite caught errors
* continues work on other roots despite uncaught errors
* unwinds the context stack correctly on error
* catches reconciler errors in a boundary during mounting
* catches reconciler errors in a boundary during update
* recovers from uncaught reconciler errors
* unmounts components with uncaught errors
* does not interrupt unmounting if detaching a ref throws
* handles error thrown by host config while working on failed root
* handles error thrown by top-level callback
* should log errors that occur during the begin phase
* should log errors that occur during the commit phase
* should ignore errors thrown in log method to prevent cycle
* should relay info about error boundary and retry attempts if applicable

src/renderers/shared/fiber/__tests__/ReactIncrementalPerf-test.js
* measures a simple reconciliation
* skips parents during setState
* warns on cascading renders from setState
* warns on cascading renders from top-level render
* does not treat setState from cWM or cWRP as cascading
* captures all lifecycles
* measures deprioritized work
* measures deferred work in chunks
* recovers from fatal errors
* recovers from caught errors
* deduplicates lifecycle names during commit to reduce overhead
* supports coroutines
* supports portals

src/renderers/shared/fiber/__tests__/ReactIncrementalReflection-test.js
* handles isMounted even when the initial render is deferred
* handles isMounted when an unmount is deferred
* finds no node before insertion and correct node before deletion

src/renderers/shared/fiber/__tests__/ReactIncrementalScheduling-test.js
* schedules and flushes deferred work
* schedules and flushes animation work
* searches for work on other roots once the current root completes
* schedules an animation callback when there`s leftover animation work
* schedules top-level updates in order of priority
* schedules top-level updates with same priority in order of insertion
* works on deferred roots in the order they were scheduled
* schedules sync updates when inside componentDidMount/Update
* can opt-in to deferred/animation scheduling inside componentDidMount/Update
* performs Task work even after time runs out
* does not perform animation work after time runs out
* can opt-out of batching using unbatchedUpdates
* nested updates are always deferred, even inside unbatchedUpdates

src/renderers/shared/fiber/__tests__/ReactIncrementalSideEffects-test.js
* can update child nodes of a host instance
* can update child nodes of a fragment
* can update child nodes rendering into text nodes
* can deletes children either components, host or text
* can delete a child that changes type - implicit keys
* can delete a child that changes type - explicit keys
* does not update child nodes if a flush is aborted
* preserves a previously rendered node when deprioritized
* can reuse side-effects after being preempted
* can reuse side-effects after being preempted, if shouldComponentUpdate is false
* can update a completed tree before it has a chance to commit
* updates a child even though the old props is empty
* can defer side-effects and resume them later on
* can defer side-effects and reuse them later - complex
* deprioritizes setStates that happens within a deprioritized tree
* calls callback after update is flushed
* calls setState callback even if component bails out
* calls componentWillUnmount after a deletion, even if nested
* calls componentDidMount/Update after insertion/update
* invokes ref callbacks after insertion/update/unmount
* supports string refs

src/renderers/shared/fiber/__tests__/ReactIncrementalUpdates-test.js
* applies updates in order of priority
* applies updates with equal priority in insertion order
* only drops updates with equal or lesser priority when replaceState is called
* can abort an update, schedule additional updates, and resume
* can abort an update, schedule a replaceState, and resume
* passes accumulation of previous updates to replaceState updater function
* does not call callbacks that are scheduled by another callback until a later commit
* gives setState during reconciliation the same priority as whatever level is currently reconciling
* enqueues setState inside an updater function as if the in-progress update is progressed (and warns)

src/renderers/shared/fiber/__tests__/ReactTopLevelFragment-test.js
* should render a simple fragment at the top of a component
* should preserve state when switching from a single child
* should not preserve state when switching to a nested array
* preserves state if an implicit key slot switches from/to null
* should preserve state in a reorder

src/renderers/shared/fiber/__tests__/ReactTopLevelText-test.js
* should render a component returning strings directly from render
* should render a component returning numbers directly from render

src/renderers/shared/shared/event/__tests__/EventPluginRegistry-test.js
* should be able to inject ordering before plugins
* should be able to inject plugins before and after ordering
* should be able to inject repeated plugins and out-of-order
* should throw if plugin does not implement `extractEvents`
* should throw if plugin does not exist in ordering
* should throw if ordering is injected more than once
* should throw if different plugins injected using same name
* should publish registration names of injected plugins
* should throw if multiple registration names collide
* should throw if an invalid event is published

src/renderers/shared/shared/event/eventPlugins/__tests__/ResponderEventPlugin-test.js
* should do nothing when no one wants to respond
* should grant responder grandParent while capturing
* should grant responder parent while capturing
* should grant responder child while capturing
* should grant responder child while bubbling
* should grant responder parent while bubbling
* should grant responder grandParent while bubbling
* should grant responder grandParent while capturing move
* should grant responder parent while capturing move
* should grant responder child while capturing move
* should grant responder child while bubbling move
* should grant responder parent while bubbling move
* should grant responder grandParent while bubbling move
* should bubble negotiation to first common ancestor of responder
* should bubble negotiation to first common ancestor of responder then transfer
* should negotiate with deepest target on second touch if nothing is responder
* should negotiate until first common ancestor when there are siblings
* should notify of being rejected. responderStart/Move happens on current responder
* should negotiate scroll
* should cancel correctly

src/renderers/shared/stack/reconciler/__tests__/Transaction-test.js
* should invoke closers with/only-with init returns
* should invoke closers and wrapped method when inits success
* should throw when wrapped operation throws
* should throw errors in transaction close
* should allow nesting of transactions

src/renderers/shared/utils/__tests__/ReactErrorUtils-test.js
* it should rethrow errors caught by invokeGuardedCallbackAndCatchFirstError (development)
* should call the callback the passed arguments (development)
* should call the callback with the provided context (development)
* should return a caught error (development)
* should return null if no error is thrown (development)
* can nest with same debug name (development)
* does not return nested errors (development)
* can be shimmed (development)
* it should rethrow errors caught by invokeGuardedCallbackAndCatchFirstError (production)
* should call the callback the passed arguments (production)
* should call the callback with the provided context (production)
* should return a caught error (production)
* should return null if no error is thrown (production)
* can nest with same debug name (production)
* does not return nested errors (production)
* can be shimmed (production)

src/renderers/shared/utils/__tests__/accumulateInto-test.js
* throws if the second item is null
* returns the second item if first is null
* merges the second into the first if first item is an array
* returns a new array if first or both items are scalar

src/renderers/shared/utils/__tests__/adler32-test.js
* generates differing checksums
* generates consistent checksums
* is case sensitive
* doesn't barf on large inputs
* doesn't barf on international inputs

src/renderers/testing/__tests__/ReactTestRenderer-test.js
* renders a simple component
* renders a top-level empty component
* exposes a type flag
* can render a composite component
* renders some basics with an update
* exposes the instance
* updates types
* updates children
* does the full lifecycle
* gives a ref to native components
* warns correctly for refs on SFCs
* allows an optional createNodeMock function
* supports unmounting when using refs
* supports unmounting inner instances
* supports updates when using refs
* supports error boundaries
* can update text nodes
* toTree() renders simple components returning host components
* toTree() handles null rendering components
* toTree() renders complicated trees of composites and hosts
* can update text nodes when rendered as root
* can render and update root fragments

src/shared/utils/__tests__/KeyEscapeUtils-test.js
* should properly escape and wrap user defined keys
* should properly unescape and unwrap user defined keys

src/shared/utils/__tests__/PooledClass-test.js
* should initialize a pool correctly
* should return a new instance when the pool is empty
* should return the instance back into the pool when it gets released
* should return an old instance if available in the pool
* should call the destructor when instance gets released
* should accept poolers with different arguments
* should call a new constructor with arguments
* should call an old constructor with arguments
* should throw when the class releases an instance of a different type
* should throw if no destructor is defined

src/shared/utils/__tests__/reactProdInvariant-test.js
* should throw with the correct number of `%s`s in the URL

src/test/__tests__/ReactTestUtils-test.js
* should have shallow rendering
* should shallow render a functional component
* should throw for invalid elements
* should have shallow unmounting
* can shallow render to null
* can shallow render with a ref
* lets you update shallowly rendered components
* can access the mounted component instance
* can shallowly render components with contextTypes
* can shallowly render components with ref as function
* can setState in componentWillMount when shallow rendering
* can pass context when shallowly rendering
* can fail context when shallowly rendering
* can scryRenderedDOMComponentsWithClass with TextComponent
* can scryRenderedDOMComponentsWithClass with className contains \n
* can scryRenderedDOMComponentsWithClass with multiple classes
* traverses children in the correct order
* should support injected wrapper components as DOM components
* should change the value of an input field
* should change the value of an input field in a component
* should throw when attempting to use ReactTestUtils.Simulate with shallow rendering
* should not warn when simulating events with extra properties
* can scry with stateless components involved
* should set the type of the event

src/test/__tests__/reactComponentExpect-test.js
* should match composite components
* should match empty DOM components
* should match non-empty DOM components
* should match DOM component children
* should detect text components<|MERGE_RESOLUTION|>--- conflicted
+++ resolved
@@ -1154,8 +1154,6 @@
 * throws when rendering string with server string render
 * throws when rendering string with clean client render
 * throws when rendering string with client render on top of bad server markup
-<<<<<<< HEAD
-=======
 * renders class child with context with server string render
 * renders class child with context with clean client render
 * renders stateless child with context with server string render
@@ -1196,7 +1194,6 @@
 * should reconnect Bare Element to Bare Element
 * should reconnect a div with a number and string version of number
 * should reconnect if component trees differ but resulting markup is the same
->>>>>>> c51411c8
 
 src/renderers/dom/shared/__tests__/ReactDOMTextComponent-test.js
 * updates a mounted text component in place
