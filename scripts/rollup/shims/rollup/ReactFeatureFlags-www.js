/**
 * Copyright (c) 2013-present, Facebook, Inc.
 *
 * This source code is licensed under the MIT license found in the
 * LICENSE file in the root directory of this source tree.
 *
 * @flow
 */

import typeof * as FeatureFlagsType from 'shared/ReactFeatureFlags';
import typeof * as FeatureFlagsShimType from './ReactFeatureFlags-www';

// Re-export dynamic flags from the www version.
export const {
  enableAsyncSchedulingByDefaultInReactDOM,
<<<<<<< HEAD
} = require('ReactFeatureFlags');

// The rest of the flags are static for better dead code elimination.
export const enableAsyncSubtreeAPI = true;
export const enableReactFragment = false;
export const enableCreateRoot = false;

// The www bundles only use the mutating reconciler.
export const enableMutatingReconciler = true;
export const enableNoopReconciler = false;
export const enablePersistentReconciler = false;
=======
  enableReactFragment,
  enableCreateRoot,
  // Reconciler flags
  enableMutatingReconciler,
  enableNoopReconciler,
  enablePersistentReconciler,
} = require('ReactFeatureFlags');

export let enableUserTimingAPI = __DEV__;

let refCount = 0;
export function addUserTimingListener() {
  if (__DEV__) {
    // Noop.
    return () => {};
  }
  refCount++;
  updateFlagOutsideOfReactCallStack();
  return () => {
    refCount--;
    updateFlagOutsideOfReactCallStack();
  };
}

let timeout = null;
function updateFlagOutsideOfReactCallStack() {
  if (!timeout) {
    timeout = setTimeout(() => {
      timeout = null;
      enableUserTimingAPI = refCount > 0;
    });
  }
}
>>>>>>> 3b27160f

// Flow magic to verify the exports of this file match the original version.
// eslint-disable-next-line no-unused-vars
type Check<_X, Y: _X, X: Y=_X> = null;
// eslint-disable-next-line no-unused-expressions
(null: Check<FeatureFlagsShimType, FeatureFlagsType>);<|MERGE_RESOLUTION|>--- conflicted
+++ resolved
@@ -13,7 +13,6 @@
 // Re-export dynamic flags from the www version.
 export const {
   enableAsyncSchedulingByDefaultInReactDOM,
-<<<<<<< HEAD
 } = require('ReactFeatureFlags');
 
 // The rest of the flags are static for better dead code elimination.
@@ -25,15 +24,13 @@
 export const enableMutatingReconciler = true;
 export const enableNoopReconciler = false;
 export const enablePersistentReconciler = false;
-=======
-  enableReactFragment,
-  enableCreateRoot,
-  // Reconciler flags
-  enableMutatingReconciler,
-  enableNoopReconciler,
-  enablePersistentReconciler,
-} = require('ReactFeatureFlags');
 
+// In www, we have experimental support for gathering data
+// from User Timing API calls in production. By default, we
+// only emit performance.mark/measure calls in __DEV__. But if
+// somebody calls addUserTimingListener() which is exposed as an
+// experimental FB-only export, we call performance.mark/measure
+// as long as there is more than a single listener.
 export let enableUserTimingAPI = __DEV__;
 
 let refCount = 0;
@@ -50,6 +47,9 @@
   };
 }
 
+// The flag is intentionally updated in a timeout.
+// We don't support toggling it during reconciliation or
+// commit since that would cause mismatching user timing API calls.
 let timeout = null;
 function updateFlagOutsideOfReactCallStack() {
   if (!timeout) {
@@ -59,7 +59,6 @@
     });
   }
 }
->>>>>>> 3b27160f
 
 // Flow magic to verify the exports of this file match the original version.
 // eslint-disable-next-line no-unused-vars
